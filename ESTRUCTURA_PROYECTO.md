#  Estructura del Proyecto Dermosan

##  Arquitectura Principal

```
Dermosan/
├── 📄 app.py                         # Aplicación principal Streamlit
├── 📄 README.md                      # Documentación del proyecto
├── 📄 test_system.py                 # Script de pruebas del sistema
├── 📄 verificar_modelo.py            # Script de verificación del modelo
├── 📄 .gitignore                     # Archivos ignorados por Git
│
├── 🗂️ src/                           # Módulos principales
│   ├── 📄 __init__.py                # Inicialización del paquete
│   ├── 📄 config.py                  # Configuraciones del sistema
│   ├── 📄 predictor.py               # Lógica de predicción IA
│   └── 📄 utils.py                   # Utilidades y componentes UI
│
├── 🗂️ Modelo Entrenado/              # Modelo de IA
│   └── 📄 best_resnet152.h5          # Modelo ResNet152 entrenado
│
└── 🗂️ Codigo Entrenamiento/          # Scripts para entrenamiento
    ├── 📄 train_resnet152.py         # Entrenamiento del modelo de IA


```

##  Archivos Principales

### 📄 **app.py**
- **Propósito:** Interfaz principal de la aplicación web  
- **Tecnología:** Streamlit + Plotly  
- **Características:** Dashboard médico, análisis de imágenes, generación de reportes

### 📄 **src/predictor.py**
- **Propósito:** Motor de predicción dermatológica  
- **Tecnología:** TensorFlow + ResNet152  
- **Características:** Análisis de calidad, predicción IA, recomendaciones médicas

### 📄 **src/utils.py**
- **Propósito:** Componentes de interfaz y utilidades  
- **Tecnología:** Streamlit + Plotly  
- **Características:** Gráficos médicos, validaciones, exportación de resultados

### 📄 **src/config.py**
- **Propósito:** Configuraciones centralizadas  
- **Características:** Parámetros del modelo, umbrales de confianza, constantes globales

---

##  Archivos de Deployment

<<<<<<< HEAD
### ✅ **Necesarios para Producción:**
- `app.py` – Aplicación principal  
- `src/` – Módulos del sistema  
- `Modelo Entrenado/best_resnet152.h5` – Modelo de IA entrenado  
- `requirements.txt` – Dependencias del entorno  

### 🧩 **Archivos de Desarrollo:**
- `Codigo Entrenamiento/` – Scripts para entrenamiento o reentrenamiento  
- `test_system.py` – Pruebas funcionales del sistema  
- `verificar_modelo.py` – Validación del modelo entrenado  

### 🚫 **Excluidos del Repositorio:**
- `dermosan_venv/` – Entorno virtual local  
- `__pycache__/` – Caché de Python  

---
=======
###  **Necesarios para Producción:**
- `app.py` - Aplicación principal
- `src/` - Módulos del sistema
- `Modelo Entrenado/best_resnet152.h5` - Modelo IA
- `.streamlit/config.toml` - Configuración
- `requirements.txt` - Dependencias (si existe)

###  **Archivos de Desarrollo:**
- `Archivos_de_Entrenamiento/` - Solo para reentrenamiento
- `test_system.py` - Pruebas del sistema
- `verificar_modelo.py` - Verificación del modelo
- `manual_usuario_mejorado.tex` - Documentación

###  **Excluidos del Repositorio:**
- `dermosan_venv/` - Entorno virtual
- `__pycache__/` - Cache de Python
- `*.log` - Archivos de logs
- Archivos temporales y respaldos
>>>>>>> e9efe265

##  Optimizaciones Aplicadas

<<<<<<< HEAD
1. **✅ Reorganizada la estructura:** Archivos de entrenamiento movidos a `Codigo Entrenamiento/`  
2. **✅ Eliminados archivos obsoletos y duplicados**  
3. **✅ Limpieza de caché:** Removidos archivos `__pycache__`  
4. **✅ Actualizado `.gitignore`:** Se agregaron exclusiones específicas del proyecto  
5. **✅ Estandarizada la nomenclatura de carpetas y archivos**

---
=======
1. **Eliminados archivos duplicados:** `app_backup.py`, `manual_deusuario.txt`
2. **Removidos módulos no utilizados:** `dashboard_components.py`, `styles.py`
3. **Reorganizada estructura:** Movidos archivos de entrenamiento a carpeta específica
4. **Limpieza de cache:** Eliminados archivos `__pycache__`
5. **Mejorado .gitignore:** Agregadas exclusiones específicas de Dermosan
>>>>>>> e9efe265

## 📊 Métricas del Proyecto

- **Archivos principales:** 4 archivos Python  
- **Módulos en `src/`:** 4 archivos  
- **Tamaño del modelo:** ~500 MB (`best_resnet152.h5`)  
- **Dependencias clave:** TensorFlow, Streamlit, Plotly, Pillow  
- **Precisión estimada del modelo:** ~95%  

---

*Estructura optimizada – Octubre 2025*<|MERGE_RESOLUTION|>--- conflicted
+++ resolved
@@ -50,7 +50,6 @@
 
 ##  Archivos de Deployment
 
-<<<<<<< HEAD
 ### ✅ **Necesarios para Producción:**
 - `app.py` – Aplicación principal  
 - `src/` – Módulos del sistema  
@@ -67,30 +66,9 @@
 - `__pycache__/` – Caché de Python  
 
 ---
-=======
-###  **Necesarios para Producción:**
-- `app.py` - Aplicación principal
-- `src/` - Módulos del sistema
-- `Modelo Entrenado/best_resnet152.h5` - Modelo IA
-- `.streamlit/config.toml` - Configuración
-- `requirements.txt` - Dependencias (si existe)
-
-###  **Archivos de Desarrollo:**
-- `Archivos_de_Entrenamiento/` - Solo para reentrenamiento
-- `test_system.py` - Pruebas del sistema
-- `verificar_modelo.py` - Verificación del modelo
-- `manual_usuario_mejorado.tex` - Documentación
-
-###  **Excluidos del Repositorio:**
-- `dermosan_venv/` - Entorno virtual
-- `__pycache__/` - Cache de Python
-- `*.log` - Archivos de logs
-- Archivos temporales y respaldos
->>>>>>> e9efe265
 
 ##  Optimizaciones Aplicadas
 
-<<<<<<< HEAD
 1. **✅ Reorganizada la estructura:** Archivos de entrenamiento movidos a `Codigo Entrenamiento/`  
 2. **✅ Eliminados archivos obsoletos y duplicados**  
 3. **✅ Limpieza de caché:** Removidos archivos `__pycache__`  
@@ -98,13 +76,6 @@
 5. **✅ Estandarizada la nomenclatura de carpetas y archivos**
 
 ---
-=======
-1. **Eliminados archivos duplicados:** `app_backup.py`, `manual_deusuario.txt`
-2. **Removidos módulos no utilizados:** `dashboard_components.py`, `styles.py`
-3. **Reorganizada estructura:** Movidos archivos de entrenamiento a carpeta específica
-4. **Limpieza de cache:** Eliminados archivos `__pycache__`
-5. **Mejorado .gitignore:** Agregadas exclusiones específicas de Dermosan
->>>>>>> e9efe265
 
 ## 📊 Métricas del Proyecto
 
